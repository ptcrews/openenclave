--- conflicted
+++ resolved
@@ -50,13 +50,10 @@
     OE_SERVICE_UNAVAILABLE,
     OE_ENCLAVE_ABORTING,
     OE_ENCLAVE_ABORTED,
-<<<<<<< HEAD
     OE_INVALID_CPUSVN,
     OE_INVALID_ISVSVN,
     OE_INVALID_KEYNAME,
-=======
     OE_DEBUG_DOWNGRADE,
->>>>>>> 48fc748d
 } OE_Result;
 
 /**
